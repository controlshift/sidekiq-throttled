# frozen_string_literal: true

module Sidekiq
  module Throttled
    # Configuration object.
    class Config
      # Period in seconds to exclude queue from polling in case it returned
      # {#cooldown_threshold} amount of throttled jobs in a row.
      #
      # Set this to `nil` to disable cooldown completely.
      #
      # @return [Float, nil]
      attr_reader :cooldown_period

      # Amount of throttled jobs returned from the queue subsequently after
      # which queue will be excluded from polling for the durations of
      # {#cooldown_period}.
      #
      # @return [Integer]
      attr_reader :cooldown_threshold

      # Specifies how we should return throttled jobs to the queue so they can be executed later.
      # Expects a hash with keys that may include :with and :to
      # For :with, options are `:enqueue` (put them on the end of the queue) and `:schedule` (schedule for later).
      # For :to, the name of a sidekiq queue should be specified. If none is specified, jobs will by default be
      # requeued to the same queue they were originally enqueued in.
      # Default: {with: `:enqueue`}
      #
      # @return [Hash]
      attr_reader :default_requeue_options

      def initialize
<<<<<<< HEAD
        reset!
=======
        @cooldown_period    = 1.0
        @cooldown_threshold = 100
>>>>>>> bca3912d
      end

      # @!attribute [w] cooldown_period
      def cooldown_period=(value)
        raise TypeError, "unexpected type #{value.class}" unless value.nil? || value.is_a?(Float)
        raise ArgumentError, "period must be positive"    unless value.nil? || value.positive?

        @cooldown_period = value
      end

      # @!attribute [w] cooldown_threshold
      def cooldown_threshold=(value)
        raise TypeError, "unexpected type #{value.class}" unless value.is_a?(Integer)
        raise ArgumentError, "threshold must be positive" unless value.positive?

        @cooldown_threshold = value
      end

      # @!attribute [w] default_requeue_options
      def default_requeue_options=(options)
        requeue_with = options.delete(:with).intern || :enqueue

        @default_requeue_options = options.merge({ with: requeue_with })
      end

      def reset!
        @cooldown_period          = 2.0
        @cooldown_threshold       = 1
        @default_requeue_options  = { with: :enqueue }
      end
    end
  end
end<|MERGE_RESOLUTION|>--- conflicted
+++ resolved
@@ -30,12 +30,7 @@
       attr_reader :default_requeue_options
 
       def initialize
-<<<<<<< HEAD
         reset!
-=======
-        @cooldown_period    = 1.0
-        @cooldown_threshold = 100
->>>>>>> bca3912d
       end
 
       # @!attribute [w] cooldown_period
@@ -62,9 +57,9 @@
       end
 
       def reset!
-        @cooldown_period          = 2.0
-        @cooldown_threshold       = 1
-        @default_requeue_options  = { with: :enqueue }
+        @cooldown_period    = 1.0
+        @cooldown_threshold = 100
+        @default_requeue_options = { with: :enqueue }
       end
     end
   end
