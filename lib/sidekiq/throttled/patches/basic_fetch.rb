# frozen_string_literal: true

require "sidekiq"
require "sidekiq/fetch"

require_relative "./throttled_retriever"

module Sidekiq
  module Throttled
    module Patches
      module BasicFetch
<<<<<<< HEAD
        class << self
          def apply!
            Sidekiq::BasicFetch.prepend(self) unless Sidekiq::BasicFetch.include?(self)
          end
        end

        # Retrieves job from redis.
        #
        # @return [Sidekiq::Throttled::UnitOfWork, nil]
        def retrieve_work
          work = super

          if work && Throttled.throttled?(work.job)
            Throttled.requeue_throttled(work)
            return nil
          end

          work
=======
        def self.prepended(base)
          base.prepend(ThrottledRetriever)
>>>>>>> 39f3f788
        end

        private

        # Returns list of queues to try to fetch jobs from.
        #
        # @note It may return an empty array.
        # @param [Array<String>] queues
        # @return [Array<String>]
        def queues_cmd
          throttled_queues = Throttled.cooldown&.queues
          return super if throttled_queues.nil? || throttled_queues.empty?

          super - throttled_queues
        end
      end
    end
  end
end

Sidekiq::BasicFetch.prepend(Sidekiq::Throttled::Patches::BasicFetch)<|MERGE_RESOLUTION|>--- conflicted
+++ resolved
@@ -9,29 +9,8 @@
   module Throttled
     module Patches
       module BasicFetch
-<<<<<<< HEAD
-        class << self
-          def apply!
-            Sidekiq::BasicFetch.prepend(self) unless Sidekiq::BasicFetch.include?(self)
-          end
-        end
-
-        # Retrieves job from redis.
-        #
-        # @return [Sidekiq::Throttled::UnitOfWork, nil]
-        def retrieve_work
-          work = super
-
-          if work && Throttled.throttled?(work.job)
-            Throttled.requeue_throttled(work)
-            return nil
-          end
-
-          work
-=======
         def self.prepended(base)
           base.prepend(ThrottledRetriever)
->>>>>>> 39f3f788
         end
 
         private
